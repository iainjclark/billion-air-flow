--- conflicted
+++ resolved
@@ -14,11 +14,7 @@
 
 A full end-to-end data engineering project: ingesting, transforming, and benchmarking 1B+ NYC Taxi & Limousine Commission (TLC) trip records (2009–present), using Apache Airflow for orchestration and Polars/Dask for scalable analytics. 👋🚖 Taxi!
 
-<<<<<<< HEAD
-<img src="assets/nyc-taxis.jpg" alt="NYC Taxi" width="95%">
-=======
-<img src="assets/nyc-taxi.jpg" alt="NYC Taxi" width="95%">
->>>>>>> 56ecd559
+<img src="assets/nyc-taxis.jpg" alt="NYC Taxi">
 
 ## Project Narrative
 This repo demonstrates data engineering that scales to 1B+ rows:
